--- conflicted
+++ resolved
@@ -7,7 +7,6 @@
 RAILS
 .bundle
 Gemfile.lock
-<<<<<<< HEAD
 rdoc/*
 TODO
 ISSUES
@@ -16,8 +15,4 @@
 doc/*
 *.swp
 *.un~
-=======
-.rvmrc
-rdoc/*
-*~
->>>>>>> 43650efa
+*~