--- conflicted
+++ resolved
@@ -16,13 +16,8 @@
       self.hereditary = false
       self.collection_name = self.name.collectionize
 
-<<<<<<< HEAD
       attr_accessor :association_name, :_parent
-      attr_reader :attributes, :new_record
-=======
-        attr_accessor :association_name, :_parent
-        attr_reader :new_record
->>>>>>> e13988b2
+      attr_reader :new_record
 
       delegate :collection, :embedded, :primary_key, :to => "self.class"
     end
