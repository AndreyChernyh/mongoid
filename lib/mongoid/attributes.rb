# encoding: utf-8
module Mongoid #:nodoc:
  module Attributes
    extend ActiveSupport::Concern
    module InstanceMethods
      # Get the id associated with this object. This will pull the _id value out
      # of the attributes +Hash+.
      def id
        @attributes["_id"]
      end

      # Set the id of the +Document+ to a new one.
      def id=(new_id)
        @attributes["_id"] = new_id
      end

      alias :_id :id
      alias :_id= :id=

      # Used for allowing accessor methods for dynamic attributes.
      def method_missing(name, *args)
        attr = name.to_s
        return super unless @attributes.has_key?(attr.reader)
        if attr.writer?
          # "args.size > 1" allows to simulate 1.8 behavior of "*args"
          @attributes[attr.reader] = (args.size > 1) ? args : args.first
        else
          @attributes[attr.reader]
        end
      end

      # Process the provided attributes casting them to their proper values if a
      # field exists for them on the +Document+. This will be limited to only the
      # attributes provided in the suppied +Hash+ so that no extra nil values get
      # put into the document's attributes.
      def process(attrs = nil)
        (attrs || {}).each_pair do |key, value|
          if set_allowed?(key)
            @attributes[key.to_s] = value
          else
            send("#{key}=", value) if value
          end
        end
      end

      # Read a value from the +Document+ attributes. If the value does not exist
      # it will return nil.
      #
      # Options:
      #
      # name: The name of the attribute to get.
      #
      # Example:
      #
      # <tt>person.read_attribute(:title)</tt>
      def read_attribute(name)
        access = name.to_s
        fields[access].get(@attributes[access])
      end

      # Remove a value from the +Document+ attributes. If the value does not exist
      # it will fail gracefully.
      #
      # Options:
      #
      # name: The name of the attribute to remove.
      #
      # Example:
      #
      # <tt>person.remove_attribute(:title)</tt>
      def remove_attribute(name)
        @attributes.delete(name.to_s)
      end

      # Returns the object type. This corresponds to the name of the class that
      # this +Document+ is, which is used in determining the class to
      # instantiate in various cases.
      def _type
        @attributes["_type"]
      end

      # Set the type of the +Document+. This should be the name of the class.
      def _type=(new_type)
        @attributes["_type"] = new_type
      end

      # Write a single attribute to the +Document+ attribute +Hash+. This will
      # also fire the before and after update callbacks, and perform any
      # necessary typecasting.
      #
      # Options:
      #
      # name: The name of the attribute to update.
      # value: The value to set for the attribute.
      #
      # Example:
      #
      # <tt>person.write_attribute(:title, "Mr.")</tt>
      #
      # This will also cause the observing +Document+ to notify it's parent if
      # there is any.
      def write_attribute(name, value)
        access = name.to_s
        @attributes[access] = fields[access].set(value)
        notify unless id.blank?
      end

      # Writes the supplied attributes +Hash+ to the +Document+. This will only
      # overwrite existing attributes if they are present in the new +Hash+, all
      # others will be preserved.
      #
      # Options:
      #
      # attrs: The +Hash+ of new attributes to set on the +Document+
      #
      # Example:
      #
      # <tt>person.write_attributes(:title => "Mr.")</tt>
      #
      # This will also cause the observing +Document+ to notify it's parent if
      # there is any.
      def write_attributes(attrs = nil)
        process(attrs || {})
        identify if id.blank?
        notify
      end

      protected
<<<<<<< HEAD
      # Return true if setting the attribute is allowed.
=======
      # Return true is dynamic field setting is enabled.
>>>>>>> 7b5e15a3
      def set_allowed?(key)
        Mongoid.allow_dynamic_fields && !respond_to?("#{key}=")
      end

      # Used when supplying a :reject_if block as an option to
      # accepts_nested_attributes_for
      def reject(attributes, options)
        rejector = options[:reject_if]
        if rejector
          attributes.delete_if do |key, value|
            rejector.call(value)
          end
        end
      end

    end

    module ClassMethods
      # Defines attribute setters for the associations specified by the names.
      # This will work for a has one or has many association.
      #
      # Example:
      #
      #   class Person
      #     include Mongoid::Document
      #     has_one :name
      #     has_many :addresses
      #
      #     accepts_nested_attributes_for :name, :addresses
      #   end
      def accepts_nested_attributes_for(*args)
        associations = args.flatten
        options = associations.last.is_a?(Hash) ? associations.pop : {}
        associations.each do |name|
          define_method("#{name}_attributes=") do |attrs|
            reject(attrs, options)
            association = send(name)
            if association
              update(association, true)
              association.nested_build(attrs)
            else
              send("build_#{name}", attrs)
            end
          end
        end
      end
    end
  end
end<|MERGE_RESOLUTION|>--- conflicted
+++ resolved
@@ -126,11 +126,7 @@
       end
 
       protected
-<<<<<<< HEAD
-      # Return true if setting the attribute is allowed.
-=======
-      # Return true is dynamic field setting is enabled.
->>>>>>> 7b5e15a3
+      # Return true if dynamic field setting is enabled.
       def set_allowed?(key)
         Mongoid.allow_dynamic_fields && !respond_to?("#{key}=")
       end
